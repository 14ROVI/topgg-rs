--- conflicted
+++ resolved
@@ -1,10 +1,5 @@
 # topgg-rs
-<<<<<<< HEAD
-A top.gg library for rust that also abides by their rate limit.
-
-=======
-A rust wrapper for the top.gg API.
->>>>>>> d702721a
+A rust wrapper for the top.gg API that also abides by their rate limit.
 
 ## How to use
 ```
